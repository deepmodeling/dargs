--- conflicted
+++ resolved
@@ -16,11 +16,8 @@
 We also need to pay special attention to flat the keys of its choices.
 """
 
-<<<<<<< HEAD
 
 import difflib
-=======
->>>>>>> c7f79a3f
 import fnmatch
 import json
 import re
